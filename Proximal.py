#!/usr/bin/python
"""Module for Proximal Methods"""
import warnings
import numpy as np
import numpy.linalg as LA

# Define Exceptions
class ProxWarning(UserWarning):
    """Base class for other warnings"""
    pass

class ProxError(Exception):
    """Base class for other exceptions"""
    pass

class NonConvergenceWarning(ProxWarning):
    """For Warnings where convergence is not complete"""
    pass

class DimensionMismatchError(ProxError):
    """For errors involving incorrect dimensions"""
    pass

class InvalidArgumentError(ProxError):
    """For errors involving incorrectly given function arguments"""
    pass

def Lasso(A, y, x0, lamb, tol, step_size=None, cost_or_pos="cost", kmax=100000):
    """
    Implement the Proximal Method to solve the Lasso Problem:
    min (1/2)norm2(Ax-b)**2 + lamb*norm1(x)

    Input Arguments:
    A           -- Matrix of coefficients - typically data
    y           -- Data to match Ax to
    x0          -- Initial guess for weights
    lamb        -- Regularization Parameter
    tol         -- Error tolerance for stopping condition - see cost_or_pos
    step_size   -- Step size to take
                   - If None - will use 1/(largest eigenvalue of A)
    cost_or_pos -- Whether the stopping condition is based on cost or position
                   - "cost" will terminate if cost(x_{k+1}) - cost(x_{k}) < tol
                   - "pos" will terminate if norm2(x_{k+1} - x_k) < tol
    kmax        -- Maximum steps allowed, used for stopping condition

    Returns:
    If the optimal is found within tolerance
    x        -- Coordinates of the optimal value
    k        -- The number of total iterations required
                - Includes the iterations needed to find the first feasible point

    Errors:
    Raises a DimensionMismatchError if the dimensions of the matrices are not compatible
    Raises a InvalidArgumentError if cost_or_pos takes a value other than "cost" or "pos"

    Warnings:
    Issues a NonConvergenceWarning if the optimum cannot be found within tolerance

    Example:
    m = np.random.randint(8, 15)
    n = m+1
    while n >= m:
        n = np.random.randint(5, 15)

    # Select random A, y, x0
    A = np.random.normal(size=(m, n))
    y = np.random.normal(size=(m, 1))
    x0 = np.random.normal(size=(n, 1))

    # Problem Params
    lamb = 0.2
    tol = 1e-8

    # Run LASSO
    x_Lasso, k_Lasso = Lasso(A, y, x0, lamb, tol)
    """

    # This is used a couple of places so calculate it once
    ATA = np.matmul(A.T, A)

    # If the step_size is not explicitly specified - we calculate it here
    if step_size is None:
        L = max(LA.eigvalsh(ATA))
        step_size = 0.1/L

    # Make sure the cost_or_pos is recognized
    if cost_or_pos not in ('cost', 'pos'):
        raise InvalidArgumentError("cost_or_pos must either be cost or pos")

    # Check if the dimensions of A and b are compatible
    compat, error = _DimensionsCompatible_Lasso(A, y, x0)
    if not compat:
        raise DimensionMismatchError(error)

    gradf = (lambda x: np.matmul(ATA, x) - np.matmul(A.T, y))
    if cost_or_pos == "cost":
        cost = (lambda x: 0.5*LA.norm(np.matmul(A, x) - y)**2 + lamb*LA.norm(x, 1))
    else:
        cost = (lambda x: x)

    return ProximalMethod(x0, gradf, Prox_1Norm, lamb, tol, step_size, cost, kmax)

def RidgeRegression(A, y, x0, lamb, tol, step_size=None, cost_or_pos="cost", kmax=100000):
    """
    Implement the Proximal Method to solve the Ridge Regression problem:
    min (1/2)norm2(Ax-b)**2 + (lamb/2)*norm2(x)**2

    Input Arguments:
    A           -- Matrix of coefficients - typically data
    y           -- Data to match Ax to
    x0          -- Initial guess for weights
    lamb        -- Regularization Parameter
    tol         -- Error tolerance for stopping condition - see cost_or_pos
    step_size   -- Step size to take
                   - If None - will use 1/(largest eigenvalue of A)
    cost_or_pos -- Whether the stopping condition is based on cost or position
                   - "cost" will terminate if cost(x_{k+1}) - cost(x_{k}) < tol
                   - "pos" will terminate if norm2(x_{k+1} - x_k) < tol
    kmax        -- Maximum steps allowed, used for stopping condition

    Returns:
    If the optimal is found within tolerance
    x        -- Coordinates of the optimal value
    k        -- The number of total iterations required

    Errors:
    Raises a DimensionMismatchError if the dimensions of the matrices are not compatible
    Raises a InvalidArgumentError if cost_or_pos takes a value other than "cost" or "pos"

    Warnings:
    Issues a NonConvergenceWarning if the optimum cannot be found within tolerance

    Example:
    m = np.random.randint(8, 15)
    n = m+1
    while n >= m:
        n = np.random.randint(5, 15)

    # Select random A, y, x0
    A = np.random.normal(size=(m, n))
    y = np.random.normal(size=(m, 1))
    x0 = np.random.normal(size=(n, 1))

    # Problem Params
    lamb = 0.2
    tol = 1e-8

    # Run Ridge Regression
    x_RR, k_RR = RidgeRegression(A, y, x0, lamb, tol)
    """

    # This is used a couple of times so calculate it once
    ATA = np.matmul(A.T, A)

    # If step_size is not explicitly given - calculate it from A
    if step_size is None:
        L = max(LA.eigvalsh(ATA))
        step_size = 0.1/L

    # Make sure the cost_or_pos is recognized
    if cost_or_pos not in ('cost', 'pos'):
        raise InvalidArgumentError("cost_or_pos must either be cost or pos")

    # Check if the dimensions of A and b are compatible
    compat, error = _DimensionsCompatible_Lasso(A, y, x0)
    if not compat:
        raise DimensionMismatchError(error)

    gradf = (lambda x: np.matmul(ATA, x) - np.matmul(A.T, y))
    if cost_or_pos == "cost":
        cost = (lambda x: 0.5*LA.norm(np.matmul(A, x) - y)**2 + (lamb/2.0)*LA.norm(x)**2)
    else:
        cost = (lambda x: x)

    return ProximalMethod(x0, gradf, Prox_2Norm, lamb, tol, step_size, cost, kmax)

def ElasticNet(A, y, x0, lamb, alpha, tol, step_size=None, cost_or_pos="cost", kmax=100000):
    """
    Implement the Proximal Method to solve the Elastic Net Problem:
    min (1/2)norm2(Ax-b)**2 + lamb*[alpha*norm1(x) + ((1-alpha)/2)*norm2(x)**2]

    Input Arguments:
    A           -- Matrix of coefficients - typically data
    y           -- Data to match Ax to
    x0          -- Initial guess for weights
    lamb        -- Regularization Parameter
    alpha       -- Convex Combination Parameter between Lasso and Ridge Regression
                   - alpha = 1 is Lasso
                   - alpha = 0 is Ridge Regression
    tol         -- Error tolerance for stopping condition - see cost_or_pos
    step_size   -- Step size to take
                   - If None - will use 1/(largest eigenvalue of A)
    cost_or_pos -- Whether the stopping condition is based on cost or position
                   - "cost" will terminate if cost(x_{k+1}) - cost(x_{k}) < tol
                   - "pos" will terminate if norm2(x_{k+1} - x_k) < tol
    kmax        -- Maximum steps allowed, used for stopping condition

    Returns:
    If the optimal is found within tolerance
    x        -- Coordinates of the optimal value
    k        -- The number of total iterations required

    Errors:
    Raises a DimensionMismatchError if the dimensions of the matrices are not compatible
    Raises a InvalidArgumentError if cost_or_pos takes a value other than "cost" or "pos"

    Warnings:
    Issues a NonConvergenceWarning if the optimum cannot be found within tolerance

    Example:
    m = np.random.randint(8, 15)
    n = m+1
    while n >= m:
        n = np.random.randint(5, 15)

    # Select random A, y, x0
    A = np.random.normal(size=(m, n))
    y = np.random.normal(size=(m, 1))
    x0 = np.random.normal(size=(n, 1))

    # Problem Params
    lamb = 0.2
    alpha = 0.5
    tol = 1e-8

    # Run Elastic Net
    x_RR, k_RR = ElasticNet(A, y, x0, lamb, alpha, tol)
    """

    # This is used a couple of times so calculate it once
    ATA = np.matmul(A.T, A)

    # If step_size is not explicitly given - calculate it from A
    if step_size is None:
        step_size = 0.1/max(LA.eigvalsh(ATA))

    # Make sure the cost_or_pos is recognized
    if cost_or_pos not in ('cost', 'pos'):
        raise InvalidArgumentError("cost_or_pos must either be cost or pos")

    # Check if the dimensions of A and b are compatible
    compat, error = _DimensionsCompatible_Lasso(A, y, x0)
    if not compat:
        raise DimensionMismatchError(error)

    # Prox is the one-norm prox with a extra weighting by alpha
    proxg = (lambda v, theta: Prox_1Norm(v, theta*alpha))

    gradf = (lambda x: np.matmul(ATA, x) - np.matmul(A.T, y) + (1-alpha)*lamb*x)
    if cost_or_pos == "cost":
        cost = (lambda x: 0.5*LA.norm(np.matmul(A, x) - y)**2 \
                          + lamb*(alpha*LA.norm(x, 1) \
                          + ((1-alpha)/2)*LA.norm(x)**2))
    else:
        cost = (lambda x: x)

    return ProximalMethod(x0, gradf, proxg, lamb, tol, step_size, cost, kmax)

def ProximalMethod(x0, gradf, proxg, lamb, tol, step_size, cost, kmax=100000,
                   accel=None, accel_args=None):
    """
    Implement the general Proximal method to solve
    min f(x) + lamb*g(x)

    Input Arguments:
    gradf       -- Callable which calculates the gradient of f(x)
                   - takes 1 argument - the position x
    proxg       -- Callable which calculates Prox operator for g
                   - takes 2 arguments, the position x and weight theta
    lamb        -- Regularization Parameter
    tol         -- Error tolerance for stopping condition
    step_size   -- Step size to take
                   - typically 1/(largest eigenvalue of A) if available
    cost        -- For Stopping condition
                   - Takes 1 argument - the position
                   Function returns when norm(cost_k - cost_{k+1}) < tol
    kmax        -- Maximum steps allowed, used for stopping condition
    accel       -- None, "nesterov", or "fista"
    accel_args  -- If using nesterov acceleration - accel[0] = m, and accel[1] = L
                   - ignored if accel != "nesterov"

    Returns:
    If the optimal is found within tolerance
    x        -- Coordinates of the optimal value
    k        -- The number of total iterations required

    Errors:
    Raises a InvalidArgumentError if any of the expected callable arguments are not callable

    Warnings:
    Issues a NonConvergenceWarning if the optimum cannot be found within tolerance
    """

    # Check if gradf is callable
    if not callable(gradf):
        raise InvalidArgumentError("gradf is not a callable")
    # Check if proxg is callable
    if not callable(proxg):
        raise InvalidArgumentError("proxg is not a callable")
    # Check if cost is callable
    if not callable(cost):
        raise InvalidArgumentError("cost is not a callable")

    # Check the acceleration for valid params
    if accel not in (None, "nesterov", "fista"):
        raise InvalidArgumentError("Unknown acceleration method")

    if accel == "nesterov":
        accel_coeff = (1-np.sqrt(accel_args[0]/accel_args[1]))/ \
                      (1+np.sqrt(accel_args[0]/accel_args[1]))

    # Put these far enough apart to make sure the tolerance is exceeded
    xnew = x0 + 2*tol
    xold = x0

    k = 1

    cost_curr = cost(xnew)
    cost_old = cost_curr + 2*tol

    while LA.norm(cost_old - cost_curr) > tol and k < kmax:
        if accel is None or k == 1:
            xold = xnew
        elif accel == "nesterov":
            xold = xnew + accel_coeff*(xnew - xold)
        elif accel == "fista":
            xold = xnew + (k - 2)/(k + 1)*(xnew - xold)
        else:
            raise InvalidArgumentError("Only nesterov and fista accelerations are supported")

        yk = xold - step_size*gradf(xold)
        xnew = proxg(yk, lamb*step_size)

        cost_old = cost_curr
        cost_curr = cost(xnew)

        k += 1

    if k >= kmax:
        warnings.warn("kmax exceeded in ProximalMethod, consider raising it", NonConvergenceWarning)

    return xnew, k

def Prox_1Norm(v, theta):
    """Calculate the Prox operator for the 1 norm - used for Lasso"""
    ret = np.zeros(v.shape)
    for i in range(ret.shape[0]):
        if abs(v[i, 0]) >= theta:
            ret[i, 0] = v[i, 0] - theta*np.sign(v[i, 0])
    return ret

def Prox_2Norm(v, theta):
    """Calculate the Prox operator for the 2 norm"""
    return v/(theta + 1)

def Proj_1NormBall(v, r, tol=1e-5, kmax=1000):
    """
    Calculates the projection of v on the ball of radius r in the 1-norm

    Uses the bisection method to determine the t value within tolerance tol
    using a maximum of kmax steps
    """

    # Find t - Use Bisection Method
    n = v.shape[0]
    tmin = np.min(v) - r/n
    tmax = np.max(v) - r/n
    t = (tmax + tmin)/2.0

    diff = np.sum(np.maximum(np.abs(v) - t, 0)) - r
    k = 0

    while abs(diff) > tol and k < kmax:
        if diff == 0:
            # We're done
            break

        if diff > 0:
            tmin = t
        else:
            tmax = t
        t = (tmax + tmin)/2.0
        diff = np.sum(np.maximum(np.abs(v) - t, 0)) - r
        k += 1

    if k >= kmax:
        warnings.warn("kmax exceeded in Proj_1NormBall, consider raising it", NonConvergenceWarning)

    # Use t to find the projection
    ret = np.zeros(v.shape)
    for i in range(ret.shape[0]):
        if v[i, 0] >= t:
            ret[i, 0] = v[i, 0] - t
        elif v[i, 0] <= -t:
            ret[i, 0] = v[i, 0] + t

    return ret

def Proj_2NormBall(v, r):
    """Calculates the projection of v on the ball of radius r in the 2-norm"""
    return v if LA.norm(v) <= r else r*v/LA.norm(v)

def Proj_InfNormBall(v, r):
    """Calculates the projection of v on the ball of radius r in the infinity-norm"""
    return np.maximum(np.minimum(v, r), -r)

def Get_Proj_EqualityAffine_Func(C, d):
    """Returns a function which will project b onto the affine subspace defined by Cx = d"""
    # Calculate thin QR decomp of C.T
    Q, R = LA.qr(C.T)

    # Find theta s.t. R^T*R theta = d
    # R^T*R is upper triangular and square so we use
    theta = LA.solve(np.matmul(R.T, R), d)

    # Find x0 as C^T*theta
    x0 = np.matmul(C.T, theta)

    # Cache Q*Q.T
    QQT = np.matmul(Q, Q.T)

    # return the proj: x0 + v - Q*Q^T*v
    return lambda v: x0 + v - np.matmul(QQT, v)

def Get_Proj_InequalityAffine_Func(A, b):
    """Returns a function which will project b onto the affine subspace defined by Ax >= b"""
    eqAffine = Get_Proj_EqualityAffine_Func(A, b)
    def Proj_InequalityAffine(v):
        if all(np.matmul(A, v) - b >= 0):
            return v
        return eqAffine(v)
    return Proj_InequalityAffine

def Proj_Intersection(v, projs, tol=1e-7, kmax=1000):
    """
    Uses the alternating projections method to find the projection of v
    onto the intersection of all S_i

    Input Arguments:
    v           -- vector to project
    projs       -- tuple of callables, projs[i] accepts one argument v, and projects it into S_i
    tol         -- Error tolerance for stopping condition
                   -- Proj complete when distance between projections is < tol
    kmax        -- Maximum steps allowed, used for stopping condition

    Returns:
    If the optimal is found within tolerance
    x        -- Coordinates of the projection

    Example:
    # Pick a pick to project
    x0 = np.random.normal(size=(4, 1))

    # Set up an affine space to project into
    C = np.array([[2, 1, 1, 4], [1, 1, 2, 1]])
    d = np.array([[7, 6]]).T

    # Projector onto 2-norm ball of radius 2
    proj1 = (lambda v: Proj_2NormBall(v, 2))

    # Project onto affine Cx=d
    proj2 = Get_Proj_EqualityAffine_Func(C, d)

    # Now the Prox operator in the alternating method between the two
    proj = Proj_Intersection(v, (proj1, proj2)))
    """
    for i, c in enumerate(projs):
        if not callable(c):
            print(f"projs[{i}]: ", projs[i])
            raise InvalidArgumentError(f"projs[{i}] is not a callable")

    x = v.copy()
    xold = None
    k = 0
    iter_diff = 2*tol
    proj_diff = 2*tol
    # Loop until the projections converge
    while max(proj_diff, iter_diff) > tol and k < kmax:
        # Copy x to use for projections
        xold = x.copy()

        proj_diff = 0
        # Run all the projections
        for _, proj in enumerate(projs):
            y = proj(x)
            proj_diff = max(proj_diff, LA.norm(y-x))
            x = y

        iter_diff = LA.norm(x - xold)
        k += 1

    if k >= kmax:
        warnings.warn("kmax exceeded in Proj_Intersection." + \
                       " Could be that kmax needs to be raised or" + \
                      " that the sets are disjoint.", NonConvergenceWarning)

    return x

def _DimensionsCompatible_Lasso(A, y, x0):
    """Check to make sure the dimensions of a quadratic programming problem are compatible"""
    if A.shape[0] != y.shape[0]: return False, f"Rows A ({A.shape[0]}) != Rows y ({y.shape[0]})"
    if A.shape[1] != x0.shape[0]: return False, f"Cols A ({A.shape[1]}) != Rows x0 ({x0.shape[0]})"
    return True, "No error"

def _test_Lasso(n):
    from Newton import GradDescent_BB
    import time

    for i in range(n):
        # Select random matrix size
        m = np.random.randint(8, 50)
        n = m+1
        while n >= m:
            n = np.random.randint(5, 50)

        # Select random A, y, x0
        A = np.random.normal(size=(m, n))
        y = np.random.normal(size=(m, 1))
        x0 = np.random.normal(size=(n, 1))

        # Problem Params
        tol = 1e-8
        lamb = 0.2

        # Run LASSO and time it
        start = time.time()
        x_Lasso, k_Lasso = Lasso(A, y, x0, lamb, tol, cost_or_pos="cost", kmax=100000)
        end = time.time()
        Lasso_time = end - start

        # Now we need code to check our results, we'll use GradDescent_BB
        Atilde = np.hstack((A, -A))
        z = np.vstack((np.maximum(0, x0), -np.minimum(0, x0)))
        Q = np.matmul(Atilde.T, Atilde)
        c = -np.matmul(Atilde.T, y) + lamb*np.ones(z.shape)
        tol = 1e-3
        CD_tao = 1e-4

        # Cost function
        q = (lambda z: 0.5*np.matmul(z.T, np.matmul(Q, z)) + np.matmul(c.T, z))

        # Run BB and time it
        start = time.time()
        x_BB, k_BB = GradDescent_BB(q, "CD", z, tol, 100000, CD_tao=CD_tao)
        x_BB = x_BB[:n] - x_BB[n:]
        end = time.time()
        BB_time = end - start

        Lasso_cost = 0.5*LA.norm(np.matmul(A, x_Lasso) - y)**2 + lamb*LA.norm(x_Lasso, 1)
        BB_cost = 0.5*LA.norm(np.matmul(A, x_BB) - y)**2 + lamb*LA.norm(x_BB, 1)

        print(f"Test                 : {i}")
        print(f"m x n                : {m} x {n}")
        print(f"Cost Lasso           : {Lasso_cost}")
        print(f"Cost BB              : {BB_cost}")
        print(f"Iter Lasso           : {k_Lasso}")
        print(f"Iter BB              : {k_BB}")
        print(f"Time Lasso (sec)     : {Lasso_time}")
        print(f"Time BB    (sec)     : {BB_time}")
        print("===================================")

def _test_RidgeRegression(n):
    from Newton import GradDescent_BB
    import time

    for i in range(n):
        # Select random matrix size
        # m = np.random.randint(6, 15)
        m = np.random.randint(6, 50)
        n = m+1
        while n >= m:
            n = np.random.randint(5, 50)

        # Select random A, y, x0
        A = np.random.normal(size=(m, n))
        y = np.random.normal(size=(m, 1))
        x0 = np.random.normal(size=(n, 1))

        # Problem Params
        tol = 1e-8
        lamb = 0.2

        # Run RidgeRegression and time it
        start = time.time()
        x_RR, k_RR = RidgeRegression(A, y, x0, lamb, tol, cost_or_pos="pos", kmax=100000)
        end = time.time()
        RR_time = end - start

        # Set up cost for BB
        Q = np.matmul(A.T, A) + lamb*np.eye(A.shape[1])
        c = -np.matmul(A.T, y)
        tol = 1e-3
        CD_tao = 1e-4
        q = (lambda x: 0.5*np.matmul(x.T, np.matmul(Q, x)) + np.matmul(c.T, x))

        # Run BB and time it
        start = time.time()
        x_BB, k_BB = GradDescent_BB(q, "CD", x0, tol, 100000, CD_tao=CD_tao)
        end = time.time()
        BB_time = end - start

        RR_cost = 0.5*LA.norm(np.matmul(A, x_RR) - y)**2 + lamb*LA.norm(x_RR, 1)
        BB_cost = 0.5*LA.norm(np.matmul(A, x_BB) - y)**2 + lamb*LA.norm(x_BB, 1)

        print(f"Test                 : {i}")
        print(f"m x n                : {m} x {n}")
        print(f"Cost RR              : {RR_cost}")
        print(f"Cost BB              : {BB_cost}")
        print(f"Iter RR              : {k_RR}")
        print(f"Iter BB              : {k_BB}")
        print(f"Time RR (sec)        : {RR_time}")
        print(f"Time BB (sec)        : {BB_time}")
        print("===================================")

def _test_ElasticNet(n):
    from Newton import GradDescent_BB
    import time

    for i in range(n):
        # Select random matrix size
        m = np.random.randint(8, 50)
        n = m+1
        while n >= m:
            n = np.random.randint(5, 50)

        # Select random A, y, x0
        A = np.random.normal(size=(m, n))
        y = np.random.normal(size=(m, 1))
        x0 = np.random.normal(size=(n, 1))

        # Problem Params
        lamb = 0.2
        alpha = 0.5
        tol = 1e-8

        # Run ElasticNet and time it
        start = time.time()
        x_EN, k_EN = ElasticNet(A, y, x0, lamb, alpha, tol, cost_or_pos="cost")
        end = time.time()
        EN_time = end - start

        # Now we need code to check our results, we'll use GradDescent_BB
        Atilde = np.hstack((A, -A))
        z = np.vstack((np.maximum(0, x0), -np.minimum(0, x0)))
        Q = np.matmul(Atilde.T, Atilde) + (1-alpha)*lamb*np.eye(Atilde.shape[1])
        c = -np.matmul(Atilde.T, y) + alpha*lamb*np.ones(z.shape)
        tol = 1e-3
        CD_tao = 1e-4

        # Cost function
        q = (lambda z: 0.5*np.matmul(z.T, np.matmul(Q, z)) + np.matmul(c.T, z))

        # Run BB and time it
        start = time.time()
        x_BB, k_BB = GradDescent_BB(q, "CD", z, tol, 100000, CD_tao=CD_tao)
        x_BB = x_BB[:n] - x_BB[n:]
        end = time.time()
        BB_time = end - start

        EN_cost = 0.5*LA.norm(np.matmul(A, x_EN) - y)**2 \
                + lamb*(alpha*LA.norm(x_EN, 1) \
                + ((1-alpha)/2)*LA.norm(x_EN)**2)
        BB_cost = 0.5*LA.norm(np.matmul(A, x_BB) - y)**2 \
                + lamb*(alpha*LA.norm(x_BB, 1) \
                + ((1-alpha)/2)*LA.norm(x_BB)**2)

        print(f"Test                 : {i}")
        print(f"m x n                : {m} x {n}")
        print(f"Cost EN              : {EN_cost}")
        print(f"Cost BB              : {BB_cost}")
        print(f"Iter EN              : {k_EN}")
        print(f"Iter BB              : {k_BB}")
        print(f"Time EN    (sec)     : {EN_time}")
        print(f"Time BB    (sec)     : {BB_time}")
        print("===========================================")

def _test_Proj_1NormBall():
    r = 1
    v = np.array([[2, 3]]).T

    # Should be [0, 1]'
    proj = Proj_1NormBall(v, r)
    print("Projection should be [0, 1].T")
    print("proj: ")
    print(proj)
    print("===========================================")

def _test_Prob1():
    """
    min x_1^2 + x_2^2 + x_3^2 + x_4^2 - 2x_1 - 3x_4
    subj to:
      2x_1 + x_2 +  x_3 + 4x_4 = 7
       x_1 + x_2 + 2x_3 +  x_4 = 6
    """

    Q = np.eye(4)
    c = np.array([[-2, 0, 0, -3]]).T
    C = np.array([[2, 1, 1, 4], [1, 1, 2, 1]])
    d = np.array([[7, 6]]).T

    x0 = np.random.normal(size=(4, 1))
    gradf = (lambda x: 2*x + c)
    proj = Get_Proj_EqualityAffine_Func(C, d)
    proxg = (lambda v, theta: proj(v))
    lamb = 0.2
    tol = 1e-9
    step_size = 1e-4
    cost = (lambda x: np.matmul(x.T, np.matmul(Q, x)) + np.matmul(c.T, x))

    x_Iyer = np.array([[1.12, 0.65, 1.83, 0.57]]).T

    x, k = ProximalMethod(x0, gradf, proxg, lamb, tol, step_size, cost)
    print("x:")
    print(x)
    print(f"k = {k}")
    print(f"Cost of found solution: {cost(x)}")
    print(f"Cost of Iyer's solution: {cost(x_Iyer)}")
    print("Cx - d: ")
    print(np.matmul(C, x)-d)
    print("===========================================")

def _test_Prob2():
    """
    min x_1^2 + x_2^2 + x_3^2 + x_4^2 - 2x_1 - 3x_4
    subj to:
      2x_1 + x_2 +  x_3 + 4x_4 = 7
       x_1 + x_2 + 2x_3 +  x_4 = 6
                    norm_2(x) <= 3
    """
    Q = np.eye(4)
    c = np.array([[-2, 0, 0, -3]]).T
    C = np.array([[2, 1, 1, 4], [1, 1, 2, 1]])
    d = np.array([[7, 6]]).T

    x0 = np.random.normal(size=(4, 1))
    gradf = (lambda x: 2*x + c)

    # Project onto 2-norm ball of radius 3
    proj1 = (lambda v: Proj_2NormBall(v, 3))

    # Project onto affine Cx = d
    proj2 = Get_Proj_EqualityAffine_Func(C, d)

    # Now the Prox operator is the alternating method between the two
    proxg = (lambda v, theta: Proj_Intersection(v, (proj1, proj2), tol=1e-12))
    # proxg = (lambda v, theta: Proj_Intersection(v, (proj2, proj1), tol=1e-8))

    lamb = 0.005
    tol = 1e-10
    step_size = 1e-4
    # Use the cost function as the stopping criteria
    cost = (lambda x: np.matmul(x.T, np.matmul(Q, x)) + np.matmul(c.T, x))

    x_Iyer = np.array([[1.1234, 0.6506, 1.8288, 0.5684]]).T

    x, k = ProximalMethod(x0, gradf, proxg, lamb, tol, step_size, cost, kmax=1e6)
    print("x:")
    print(x)
    print(f"k = {k}")
    print(f"Cost of found solution: {cost(x)}")
    print(f"Cost of Iyer's solution: {cost(x_Iyer)}")
    print(f"Cx - d of found solution:")
    print(np.matmul(C, x)-d)
    print(f"Cx - d of Iyer solution:")
    print(np.matmul(C, x_Iyer)-d)
    print(f"2-norm of found solution: {LA.norm(x)}")
    print(f"2-norm of Iyer's solution: {LA.norm(x_Iyer)}")
    print("===========================================")

def _test_Prob2_Disjoint_Sets():
    """
    min x_1^2 + x_2^2 + x_3^2 + x_4^2 - 2x_1 - 3x_4
    subj to:
      2x_1 + x_2 +  x_3 + 4x_4 = 7
       x_1 + x_2 + 2x_3 +  x_4 = 6
                    norm_2(x) <= sqrt(2)
    Should give a warning since the constraint sets are disjoint
    """
    Q = np.eye(4)
    c = np.array([[-2, 0, 0, -3]]).T
    C = np.array([[2, 1, 1, 4], [1, 1, 2, 1]])
    d = np.array([[7, 6]]).T

    x0 = np.random.normal(size=(4, 1))
    gradf = (lambda x: 2*x + c)

    # Project onto 2-norm ball of radius 3
    proj1 = (lambda v: Proj_2NormBall(v, np.sqrt(2)))

    # Project onto affine Cx = d
    proj2 = (lambda v: Proj_EqualityAffine(C, d, v))

    # Now the Prox operator is the alternating method between the two
    proxg = (lambda v, theta: Proj_Intersection(v, (proj1, proj2), tol=1e-12))
    # proxg = (lambda v, theta: Proj_Intersection(v, (proj2, proj1), tol=1e-8))

    lamb = 0.005
    tol = 1e-10
    step_size = 1e-4
    # Use the cost function as the stopping criteria
    cost = (lambda x: np.matmul(x.T, np.matmul(Q, x)) + np.matmul(c.T, x))

    x_Iyer = np.array([[1.1234, 0.6506, 1.8288, 0.5684]]).T

    x, k = ProximalMethod(x0, gradf, proxg, lamb, tol, step_size, cost, kmax=1e6)
    print("x:")
    print(x)
    print(f"k = {k}")
    print(f"Cost of found solution: {cost(x)}")
    print(f"Cost of Iyer's solution: {cost(x_Iyer)}")
    print(f"Cx - d of found solution:")
    print(np.matmul(C, x)-d)
    print(f"Cx - d of Iyer solution:")
    print(np.matmul(C, x_Iyer)-d)
    print(f"2-norm of found solution: {LA.norm(x)}")
    print(f"2-norm of Iyer's solution: {LA.norm(x_Iyer)}")
    print("===========================================")

def _test_Prob3():
    """
    min x_1^2 + x_2^2 + x_3^2 + x_4^2 - 2x_1 - 3x_4
    subj to:
      2x_1 + x_2 +  x_3 + 4x_4 <= 7
       x_1 + x_2 + 2x_3 +  x_4 <= 6
                    norm_2(x) <= sqrt(2)
                      x_1, x_2 >= 0
    """
    Q = np.eye(4)
    c = np.array([[-2, 0, 0, -3]]).T
    A = -1*np.array([[2, 1, 1, 4], [1, 1, 2, 1]])
    b = -1*np.array([[7, 6]]).T

    x0 = np.random.normal(size=(4, 1))
    gradf = (lambda x: 2*x + c)

    # Project onto 2-norm ball of radius sqrt(2)
    proj1 = (lambda v: Proj_2NormBall(v, np.sqrt(2)))

    # Project onto First Octant
    proj2 = (lambda v: np.maximum(v, 0))

    # Project onto affine Ax >= b
    proj3 = Get_Proj_InequalityAffine_Func(A, b)

    # Now the Prox operator is the alternating method between the two
    proxg = (lambda v, theta: Proj_Intersection(v, (proj1, proj2, proj3), tol=1e-6))

    lamb = 0.005
    tol = 1e-6
    step_size = 1e-2
    # Use the cost function as the stopping criteria
    cost = (lambda x: np.matmul(x.T, np.matmul(Q, x)) + np.matmul(c.T, x))

    x_Iyer = np.array([[0.7827, 0.0, 0.0, 1.1741]]).T

    x, k = ProximalMethod(x0, gradf, proxg, lamb, tol, step_size, cost, kmax=1e6)
    print("x:")
    print(x)
    print(f"k = {k}")
    print(f"Cost of found solution: {cost(x)}")
    print(f"Cost of Iyer's solution: {cost(x_Iyer)}")
    print(f"Ax - b of found solution:")
    print(np.matmul(A, x)-b)
    print(f"Ax - b of Iyer solution:")
    print(np.matmul(A, x_Iyer)-b)
    print(f"2-norm of found solution: {LA.norm(x)}")
    print(f"2-norm of Iyer's solution: {LA.norm(x_Iyer)}")
    print("===========================================")

def _test_Prob4():
    """
    min x_1^2 + (x_1 + x_2)^2 - 10(x_1 + x_2)
    subject to: 3x_1 + x_2 <= 6
                norm2(x) <= sqrt(5)
    """
    Q = np.array([[2, 1], [1, 1]])
    c = np.array([[-10, -10]]).T
    A = -1*np.array([[3, 1]])
    b = -1*np.array([[6]]).T

    x0 = np.random.normal(size=(2, 1))
    gradf = (lambda x: 2*np.matmul(Q.T, x) + c)

    # Project onto 2-norm ball of radius sqrt(5)
    proj1 = (lambda v: Proj_2NormBall(v, np.sqrt(5)))

    # Project onto affine Ax >= b
    proj2 = Get_Proj_InequalityAffine_Func(A, b)

    # Now the Prox operator is the alternating method between the two
    proxg = (lambda v, theta: Proj_Intersection(v, (proj1, proj2), tol=1e-6))

    lamb = 0.005
    tol = 1e-8
    step_size = 1e-5
    # Use the cost function as the stopping criteria
    cost = (lambda x: np.matmul(x.T, np.matmul(Q, x)) + np.matmul(c.T, x))

    x_true = np.array([[1, 2]]).T

    x, k = ProximalMethod(x0, gradf, proxg, lamb, tol, step_size, cost, kmax=1e6)
    print("x:")
    print(x)
    print(f"k = {k}")
    print(f"Cost of found solution: {cost(x)}")
    print(f"Cost of true solution: {cost(x_true)}")
    print(f"Ax - b of found solution:")
    print(np.matmul(A, x)-b)
    print(f"Ax - b of true solution:")
    print(np.matmul(A, x_true)-b)
    print(f"2-norm of found solution: {LA.norm(x)}")
    print(f"2-norm of true solution: {LA.norm(x_true)}")
    print("===========================================")

def _test_Prob5():
    """
    min x_1 + x_2^2 + x_2*x_3 + 2x_3^2
    subject to: (1/2)*norm2(x) = 1
    """
    Q = np.zeros((3, 3), dtype=float)
    Q[1, 1] = 1.0
    Q[1, 2] = 0.5
    Q[2, 1] = 0.5
    Q[2, 2] = 2
    c = np.array([[1, 0, 0]]).T

    x0 = np.random.normal(size=(3, 1))
    gradf = (lambda x: 2*np.matmul(Q.T, x) + c)

    # Project onto 2-norm ball of radius sqrt(5)
    proxg = (lambda v, theta: Proj_2NormBall(v, np.sqrt(2)))

    lamb = 0.005
    tol = 1e-9
    step_size = 1e-5
    # Use the cost function as the stopping criteria
    cost = (lambda x: np.matmul(x.T, np.matmul(Q, x)) + np.matmul(c.T, x))

    x_true = np.array([[-np.sqrt(2), 0, 0]]).T

    x, k = ProximalMethod(x0, gradf, proxg, lamb, tol, step_size, cost, kmax=1e6, accel="fista")
    print("x:")
    print(x)
    print(f"k = {k}")
    print(f"Cost of found solution: {cost(x)}")
    print(f"Cost of true solution: {cost(x_true)}")
    print(f"2-norm of found solution: {LA.norm(x)}")
    print(f"2-norm of true solution: {LA.norm(x_true)}")
    print("===========================================")

def _test_Nesterov_Accel_Prob1():
    """
    Using Nesterov Acceleration
    min x_1^2 + (x_1 + x_2)^2 - 10(x_1 + x_2)
    subject to: 3x_1 + x_2 <= 6
    """
    Q = np.array([[2, 1], [1, 1]])
    c = np.array([[-10, -10]]).T
    A = -1*np.array([[3, 1]])
    b = -1*np.array([[6]]).T

    x0 = np.random.normal(size=(2, 1))
    gradf = (lambda x: 2*np.matmul(Q.T, x) + c)

    # Prox is projection onto affine Ax >= b
    proj = Get_Proj_InequalityAffine_Func(A, b)
    proxg = (lambda v, theta: proj(v))

    lamb = 0.005
    tol = 1e-8
    step_size = 1e-5
    # Use the cost function as the stopping criteria
    cost = (lambda x: np.matmul(x.T, np.matmul(Q, x)) + np.matmul(c.T, x))

    # Set up the acceleration
    eigs = LA.eigvalsh(Q)
    accel_args = (min(eigs), max(eigs))

    x_true = np.array([[0, 5]]).T

    x, k = ProximalMethod(x0, gradf, proxg, lamb, tol, step_size, cost, kmax=1e6,
                          accel="nesterov", accel_args=accel_args)
    print("x:")
    print(x)
    print(f"k = {k}")
    print(f"Cost of found solution: {cost(x)}")
    print(f"Cost of true solution: {cost(x_true)}")
    print(f"Ax - b of found solution:")
    print(np.matmul(A, x)-b)
    print(f"Ax - b of true solution:")
    print(np.matmul(A, x_true)-b)
    print("===========================================")

def _test_Nesterov_Accel_Prob2():
    """
    Using Nesterov Acceleration
    min x_1^2 + (x_1 + x_2)^2 - 10(x_1 + x_2)
    subject to: 3x_1 + x_2 <= 6
                norm2(x) <= sqrt(5)
    """
    Q = np.array([[2, 1], [1, 1]])
    c = np.array([[-10, -10]]).T
    A = -1*np.array([[3, 1]])
    b = -1*np.array([[6]]).T

    x0 = np.random.normal(size=(2, 1))
    gradf = (lambda x: 2*np.matmul(Q.T, x) + c)

    # Project onto 2-norm ball of radius 2
    proj1 = (lambda v: Proj_2NormBall(v, np.sqrt(5)))

    # Project onto affine Ax >= b
    proj2 = Get_Proj_InequalityAffine_Func(A, b)

    # Now the Prox operator is the alternating method between the two
    proxg = (lambda v, theta: Proj_Intersection(v, (proj1, proj2), tol=1e-6))

    lamb = 0.005
    tol = 1e-8
    step_size = 1e-5
    # Use the cost function as the stopping criteria
    cost = (lambda x: np.matmul(x.T, np.matmul(Q, x)) + np.matmul(c.T, x))

    # Set up the acceleration
    eigs = LA.eigvalsh(Q)
    accel_args = (min(eigs), max(eigs))

    x_true = np.array([[1, 2]]).T

    x, k = ProximalMethod(x0, gradf, proxg, lamb, tol, step_size, cost, kmax=1e6,
                          accel="nesterov", accel_args=accel_args)
    print("x:")
    print(x)
    print(f"k = {k}")
    print(f"Cost of found solution: {cost(x)}")
    print(f"Cost of true solution: {cost(x_true)}")
    print(f"Ax - b of found solution:")
    print(np.matmul(A, x)-b)
    print(f"Ax - b of true solution:")
    print(np.matmul(A, x_true)-b)
    print(f"2-norm of found solution: {LA.norm(x)}")
    print(f"2-norm of true solution: {LA.norm(x_true)}")
    print("===========================================")

def _test_FISTA_Accel_Prob1():
    """
    Using Nesterov Acceleration
    min x_1^2 + (x_1 + x_2)^2 - 10(x_1 + x_2)
    subject to: 3x_1 + x_2 <= 6
    """
    Q = np.array([[2, 1], [1, 1]])
    c = np.array([[-10, -10]]).T
    A = -1*np.array([[3, 1]])
    b = -1*np.array([[6]]).T

    x0 = np.random.normal(size=(2, 1))
    gradf = (lambda x: 2*np.matmul(Q.T, x) + c)

    # Prox is projection onto affine Ax >= b
    proj = Get_Proj_InequalityAffine_Func(A, b)
    proxg = (lambda v, theta: proj(v))

    lamb = 0.005
    tol = 1e-8
    step_size = 1e-5
    # Use the cost function as the stopping criteria
    cost = (lambda x: np.matmul(x.T, np.matmul(Q, x)) + np.matmul(c.T, x))

    x_true = np.array([[0, 5]]).T

    x, k = ProximalMethod(x0, gradf, proxg, lamb, tol, step_size, cost, kmax=1e6, accel="fista")
    print("x:")
    print(x)
    print(f"k = {k}")
    print(f"Cost of found solution: {cost(x)}")
    print(f"Cost of true solution: {cost(x_true)}")
    print(f"Ax - b of found solution:")
    print(np.matmul(A, x)-b)
    print(f"Ax - b of true solution:")
    print(np.matmul(A, x_true)-b)
    print("===========================================")

def _test_FISTA_Accel_Prob2():
    """
    Using FISTA Acceleration
    min x_1^2 + (x_1 + x_2)^2 - 10(x_1 + x_2)
    subject to: 3x_1 + x_2 <= 6
                norm2(x) <= sqrt(5)
    """
    Q = np.array([[2, 1], [1, 1]])
    c = np.array([[-10, -10]]).T
    A = -1*np.array([[3, 1]])
    b = -1*np.array([[6]]).T

    x0 = np.random.normal(size=(2, 1))
    gradf = (lambda x: 2*np.matmul(Q.T, x) + c)

    # Project onto 2-norm ball of radius 2
    proj1 = (lambda v: Proj_2NormBall(v, np.sqrt(5)))

    # Project onto affine Ax >= b
    proj2 = Get_Proj_InequalityAffine_Func(A, b)

    # Now the Prox operator is the alternating method between the two
    proxg = (lambda v, theta: Proj_Intersection(v, (proj1, proj2), tol=1e-6))

    lamb = 0.005
    tol = 1e-8
    step_size = 1e-5
    # Use the cost function as the stopping criteria
    cost = (lambda x: np.matmul(x.T, np.matmul(Q, x)) + np.matmul(c.T, x))

    x_true = np.array([[1, 2]]).T

    x, k = ProximalMethod(x0, gradf, proxg, lamb, tol, step_size, cost, kmax=1e6, accel="fista")
    print("x:")
    print(x)
    print(f"k = {k}")
    print(f"Cost of found solution: {cost(x)}")
    print(f"Cost of true solution: {cost(x_true)}")
    print(f"Ax - b of found solution:")
    print(np.matmul(A, x)-b)
    print(f"Ax - b of true solution:")
    print(np.matmul(A, x_true)-b)
    print(f"2-norm of found solution: {LA.norm(x)}")
    print(f"2-norm of true solution: {LA.norm(x_true)}")
    print("===========================================")

def _Prox_Accel_Comparison():
    """
    Using FISTA Acceleration
    min x_1^2 + (x_1 + x_2)^2 - 10(x_1 + x_2)
    subject to: 3x_1 + x_2 <= 6
                norm2(x) <= sqrt(5)
    """
    import time

    Q = np.array([[2, 1], [1, 1]])
    c = np.array([[-10, -10]]).T
    A = -1*np.array([[3, 1]])
    b = -1*np.array([[6]]).T

    np.random.seed(1)
    x0 = np.random.normal(size=(2, 1))
    gradf = (lambda x: 2*np.matmul(Q.T, x) + c)

    # Project onto 2-norm ball of radius 2
    proj1 = (lambda v: Proj_2NormBall(v, np.sqrt(5)))

    # Project onto affine Ax >= b
    proj2 = Get_Proj_InequalityAffine_Func(A, b)

    # Now the Prox operator is the alternating method between the two
    proxg = (lambda v, theta: Proj_Intersection(v, (proj1, proj2), tol=1e-6))

    lamb = 0.005
    tol = 1e-8
    step_size = 1e-5
    # Use the cost function as the stopping criteria
    cost = (lambda x: np.matmul(x.T, np.matmul(Q, x)) + np.matmul(c.T, x))

    # Set up the acceleration
    eigs = LA.eigvalsh(Q)
    accel_args = (min(eigs), max(eigs))

    start = time.time()
    _, k_unaccel = ProximalMethod(x0, gradf, proxg, lamb, tol, step_size, cost, kmax=1e6,
                                  accel=None)
    end = time.time()
    time_unaccel = end - start

    start = time.time()
    _, k_nesterov = ProximalMethod(x0, gradf, proxg, lamb, tol, step_size, cost, kmax=1e6,
                                   accel="nesterov", accel_args=accel_args)
    end = time.time()
    time_nesterov = end - start

    start = time.time()
    _, k_fista = ProximalMethod(x0, gradf, proxg, lamb, tol, step_size, cost, kmax=1e6,
                                accel="fista")
    end = time.time()
    time_fista = end - start

    print("These methods have already been tested for accuracy.")
    print("We just compare iteration counts and timings")
    print(f"k (no accel)    = {k_unaccel}")
    print(f"k (nesterov)    = {k_nesterov}")
    print(f"k (FISTA)       = {k_fista}")
    print(f"time (no accel) = {time_unaccel} ")
    print(f"time (nesterov) = {time_nesterov}")
    print(f"time (FISTA)    = {time_fista}")
    print("===========================================")

if __name__ == "__main__":
    # _test_Lasso(5)
    # _test_RidgeRegression(5)

    # print("Elastic Net:")
    # print("===================================")
    # _test_ElasticNet(5)

    # print("Projection onto 1-Norm Ball:")
    # print("===================================")
    # _test_Proj_1NormBall()

    # print("Problem 1: Projection onto Cx=d Affine Set:")
    # print("===================================")
    # _test_Prob1()

    # print("Problem 2: Projection onto Cx=d Affine Set and 2-Norm Ball:")
    # print("===================================")
    # _test_Prob2()
<<<<<<< HEAD
=======

    # print("Problem 2 - Disjoint Sets: should give warning")
    # print("Projection onto Cx=d Affine Set and 2-Norm Ball:")
    # print("===================================")
    # _test_Prob2_Disjoint_Sets()

>>>>>>> 7c178667
    # print("Problem 3: Projection onto Ax >= b and 2-Norm Ball and Positive Xs:")
    # print("===================================")
    # _test_Prob3()

    # print("Problem 4: Projection onto Ax >= b and 2-Norm Ball:")
    # print("===================================")
    # _test_Prob4()

    # print("Problem 5: Projection onto Norm Circle:")
    # print("===================================")
    # _test_Prob5()

    # print("Nesterov Acceleration Problem 1: Projection onto Ax >= b:")
    # print("===================================")
    # _test_Nesterov_Accel_Prob1()

    # print("Nesterov Acceleration Problem 2: Projection onto Ax >= b and 2-Norm Ball:")
    # print("===================================")
    # _test_Nesterov_Accel_Prob2()

    # print("FISTA Acceleration Problem 1: Projection onto Ax >= b:")
    # print("===================================")
    # _test_FISTA_Accel_Prob1()

    # print("FISTA Acceleration Problem 2: Projection onto Ax >= b and 2-Norm Ball:")
    # print("===================================")
    # _test_FISTA_Accel_Prob2()

    print("Comparision of Acceleration Methods:")
    print("===================================")
    _Prox_Accel_Comparison()





    print("Nothing here")<|MERGE_RESOLUTION|>--- conflicted
+++ resolved
@@ -1210,15 +1210,12 @@
     # print("Problem 2: Projection onto Cx=d Affine Set and 2-Norm Ball:")
     # print("===================================")
     # _test_Prob2()
-<<<<<<< HEAD
-=======
 
     # print("Problem 2 - Disjoint Sets: should give warning")
-    # print("Projection onto Cx=d Affine Set and 2-Norm Ball:")
+    # print("Projection onto Disjoint Cx=d Affine Set and 2-Norm Ball:")
     # print("===================================")
     # _test_Prob2_Disjoint_Sets()
 
->>>>>>> 7c178667
     # print("Problem 3: Projection onto Ax >= b and 2-Norm Ball and Positive Xs:")
     # print("===================================")
     # _test_Prob3()
