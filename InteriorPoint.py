#!/usr/bin/python
"""Module for Interior Point Methods"""
import numpy as np
import numpy.linalg as LA

# Define Exceptions
class IPError(Exception):
    """Base class for other exceptions"""
    pass

class NonConvergenceError(IPError):
    """For Errors where convergence is not complete"""
    pass

class DimensionMismatchError(IPError):
    """For errors involving incorrect dimensions"""
    pass


def InteriorPointBarrier(Q, c, A, b, tol, kmax, rho, mu0, mumin):
    """
    Run Interior Point Barrier Method to solve the quadratic programming problem:
    min (1/2)x^T*Q*x + c^T*x subject to Ax = b and x >= 0,

    That is, it solves
    min (1/2)x^T*Q*x + c^T*x - mu*sum(ln(x_i)) subject to Ax = b
    using a decreasing mu value to keep the candidate solution contained in x >= 0

    Automatically finds a point in the feasible region to start

    Input Arguments:
    Q         -- The matrix of coefficients in the quadratic portion of the problem
    c         -- The vector describing the linear function to minimize
    A         -- Matrix of coefficients for linear constraints
    b         -- The Right-hand side vector for the linear constraints
    tol       -- Error tolerance for stopping condition
    kmax      -- Maximum steps allowed, used for stopping condition
    rho       -- Used for decreasing the strength of the barrier
                 - at each iteration mu becomes rho*mu
    mumin     -- Minimum strength of the barrier

    Returns:
    If the optimal is found within tolerance
    x        -- Coordinates of the optimal value
    k        -- The number of total iterations required
                - Includes the iterations needed to find the first feasible point

    Errors:
    Raises a DimensionMismatchError if the dimensions of the matrices are not compatible
    Raises a NonConvergenceError if the optimum cannot be found within tolerance

    Example:
    # Set up and solve a linear programming problem (Q = 0)
    A = np.array([[1, 2, -1, 1],[2, -2, 3, 3],[1, -1, 2, -1]],dtype="float")
    b = np.array([[0, 9, 6]]).transpose()
    c = np.array([[-3, 1, 3, -1]]).transpose()
    Q = np.zeros((4,4))
    tol = 1e-5
    kmax = 10000
    rho = .9
    mu0 = 1e4
    mumin = 1e-8

    x, k = InteriorPointBarrier(Q, c, A, b, tol, kmax, rho, mu0, mumin)
    """
    # Check if the dimensions of A and b are compatible
    if A.shape[0] != b.shape[0]:
        raise DimensionMismatchError("num of rows in A and b are not the same")

    m,n = A.shape
    totalk = 0

    # Phase I - find a solution in the feasible region
    Q_p1 = np.eye(n)
    c_p1 = np.ones((n,1))
    x = np.ones((n,1))
    lamb = np.zeros((m,1))
    s = np.ones((n,1))

    x,lamb,s,k = _IPBarrier_Worker(Q_p1, c_p1, A, b, x, lamb, s, tol, kmax, rho, mu0, mumin)
    totalk += k

    # Phase II
    Q_p2 = Q.copy()
    c_p2 = c.copy()

    x,lamb,s,k = _IPBarrier_Worker(Q_p2, c_p2, A, b, x, lamb, s, tol, kmax, rho, mu0, mumin)
    totalk += k

    return x,totalk


def _F(A, Q, b, x, s, lamb, c, mu):
    """Used in the Barrier method to calculate the overall system value"""
    m,n = A.shape
    F_row1 = np.matmul(A,x) - b
    F_row2 = np.matmul(-Q,x) + np.matmul(A.transpose(),lamb) + s - c
    F_row3 = np.array([[x[i,0]*s[i,0]] for i in range(n)]) - mu*np.ones((n,1))
    return np.vstack((F_row1, F_row2, F_row3))

def _IPBarrier_Worker(Q, c, A, b, x, lamb, s, tol, kmax, rho, mu0, mumin):
    """
    Worker method for the InteriorPointBarrier function

    Runs Newton's method with a step size search to locate the optimal point which minimizes
    (1/2)x^T Q x + c^T x - mu * sum(ln(xi)) subject to Ax=b

    Same input params as the Driver function above
    """

    def Jacobian():
        J_row1 = np.hstack((A, np.zeros((m,m)), np.zeros((m,n))))
        J_row2 = np.hstack((-1*Q, A.transpose(), np.eye(n)))
        J_row3 = np.hstack((np.diagflat(s),np.zeros((n,m)),np.diagflat(x)))
        return np.vstack((J_row1, J_row2, J_row3))

    m,n = A.shape
    mu = mu0

    k = 1
    r = -_F(A, Q, b, x, s, lamb, c, mu)
    normr = LA.norm(r)**2

    while np.sqrt(normr) > tol and k < kmax and mu > mumin:
        # Calculate the Jacobian
        J = Jacobian()

        # Solve Jd = r
        d = LA.solve(J,r)

        # Split the d apart into the different component pieces
        dx = d[:n,0].reshape((-1,1))
        dlamb = d[n:n+m,0].reshape((-1,1))
        ds = d[n+m:,0].reshape((-1,1))
        z = 0.9*LA.norm(np.matmul(r.transpose(),J))*LA.norm(d)

        # Select the largest alpha_0 with 0 <= alpha_0 <=1 so that x + alpha_0*dx > 0 and s + alpha*ds > 0
        # This will take some work to implement - probably a pythonic way to do this
        if all(v > 0 for v in dx) and all(v > 0 for v in ds):
            alpha_bar = 1
        else:
            alpha_bar = None
            # search for min(-xk[i]/dxk[i]) among i s.t. dx[i] < 0
            for i in range(dx.shape[0]):
                if dx[i] < 0:
                    t = -x[i]/dx[i]
                    if alpha_bar == None or t < alpha_bar:
                        alpha_bar = t
            # search for min(-sk[i]/dsk[i]) among i s.t. ds[i] < 0
            for i in range(ds.shape[0]):
                if ds[i] < 0:
                    t = -s[i]/ds[i]
                    if alpha_bar == None or t < alpha_bar:
                        alpha_bar = t
        # alpha_bar = 1 is the distance to the boundary, want a little bit on the inside of the boundary
        alpha_0 = 0.99995*min(alpha_bar,1)


        # Set L and R
        L = LA.norm(_F(A, Q, b, x + alpha_0*dx, s + alpha_0*ds, lamb + alpha_0*dlamb, c, mu))**2
        R = normr - alpha_0*z

        # Find min L
        Lmin = L
        index = 0

        j = 0
        while L > R and j < 1000:
            j += 1

            # Calculate potential stepsize
            stepsize = 2**(-j)*alpha_0

            # Calculate L, R
            L = LA.norm(_F(A, Q, b, x + stepsize*dx, s + stepsize*ds, lamb + stepsize*dlamb, c, mu))**2
            R = normr - stepsize*z
            if L < Lmin:
                Lmin = L
                index = j
        # Check if we
        if j >= 1000:
            return None, None, None,"Good step size couldn't be found"
        # Update the Solution
        stepsize = 2**(-index)*alpha_0
        x += stepsize*dx
        lamb += stepsize*dlamb
        s += stepsize*ds

        k += 1
        mu = rho*mu
        r = -_F(A, Q, b, x, s, lamb, c, mu)
        normr = LA.norm(r)**2

    if k > kmax:
        raise NonConvergenceError("kmax exceeded, consider raising it")
    if mu < mumin:
        raise NonConvergenceError("mu became smaller than mumin before reaching convergence. Consider lowering mumin")

    return x,lamb,s,k

if __name__ == "__main__":
<<<<<<< HEAD
    # See the pdf LinearProgrammingInequalityConditions.pdf
    # To solve the following problem:
    # min -10x_1 - 9x_2
    # subj. to 7x_1 + 10x_2 <= 6300
    #          3x_1 +  5x_2 <= 3600
    #          3x_1 +  2x_2 <= 2124
    #          2x_1 +  5x_2 <= 2700

    A = np.array([[-7, -10, -1, 0, 0, 0],[-3, -5, 0, -1, 0, 0],[-3, -2, 0, 0, -1, 0],[-2, -5, 0, 0, 0, -1]])
    b = np.array([[-6300, -3600, -2124, -2700]]).transpose()
    c = np.array([[-10, -9, 0, 0, 0]]).transpose()
=======
    A = np.array([[1, 2, -1, 1],[2, -2, 3, 3],[1, -1, 2, -1]],dtype="float")
    b = np.array([[0, 9, 6]]).transpose()
    c = np.array([[-3, 1, 3, -1]]).transpose()
    Q = np.zeros((4,4))
>>>>>>> 1cdbf655
    tol = 1e-5
    kmax = 10000
    rho = .9
    mu0 = 1e4
    mumin = 1e-8

    x,k = InteriorPointBarrier(Q, c, A, b, tol, kmax, rho, mu0, mumin)
    print(LA.norm(x-np.array([[1, 1, 3, 0]]).transpose()))<|MERGE_RESOLUTION|>--- conflicted
+++ resolved
@@ -199,7 +199,6 @@
     return x,lamb,s,k
 
 if __name__ == "__main__":
-<<<<<<< HEAD
     # See the pdf LinearProgrammingInequalityConditions.pdf
     # To solve the following problem:
     # min -10x_1 - 9x_2
@@ -210,13 +209,8 @@
 
     A = np.array([[-7, -10, -1, 0, 0, 0],[-3, -5, 0, -1, 0, 0],[-3, -2, 0, 0, -1, 0],[-2, -5, 0, 0, 0, -1]])
     b = np.array([[-6300, -3600, -2124, -2700]]).transpose()
-    c = np.array([[-10, -9, 0, 0, 0]]).transpose()
-=======
-    A = np.array([[1, 2, -1, 1],[2, -2, 3, 3],[1, -1, 2, -1]],dtype="float")
-    b = np.array([[0, 9, 6]]).transpose()
-    c = np.array([[-3, 1, 3, -1]]).transpose()
-    Q = np.zeros((4,4))
->>>>>>> 1cdbf655
+    c = np.array([[-10, -9, 0, 0, 0, 0]]).transpose()
+    Q = np.zeros((6,6))
     tol = 1e-5
     kmax = 10000
     rho = .9
