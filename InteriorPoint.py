#!/usr/bin/python
"""Module for Interior Point Methods"""
import numpy as np
import numpy.linalg as LA
import LinearAlgebra as myLA

# Define Exceptions
class IPError(Exception):
    """Base class for other exceptions"""
    pass

class NonConvergenceError(IPError):
    """For Errors where convergence is not complete"""
    pass

class DimensionMismatchError(IPError):
    """For errors involving incorrect dimensions"""
    pass


def Barrier_EqualityOnly(Q, c, A, b, tol, kmax=1000, rho=.9, mu0=1e2, mumin=1e-9):
    """
    Run Interior Point Barrier Method to solve the quadratic programming problem:
    min (1/2)x^T*Q*x + c^T*x subject to Ax = b and x >= 0,

    That is, it solves
    min (1/2)x^T*Q*x + c^T*x - mu*sum(ln(x_i)) subject to Ax = b
    using a decreasing mu value to keep the candidate solution contained in x >= 0

    Automatically finds a point in the feasible region to start

    Input Arguments:
    Q         -- The matrix of coefficients in the quadratic portion of the problem
    c         -- The vector describing the linear function to minimize
    A         -- Matrix of coefficients for linear constraints
    b         -- The Right-hand side vector for the linear constraints
    tol       -- Error tolerance for stopping condition
                 - If a scalar, then used as tolerance for both phases
                 - If a tuple, tol[0] is tolerance for Phase I and
                   tol[1] is tolerance for Phase II
    kmax      -- Maximum steps allowed, used for stopping condition
    rho       -- Used for decreasing the strength of the barrier
                 - at each iteration mu becomes rho*mu
    mu0       -- Starting value of mu for strength of barrier
    mumin     -- Minimum strength of the barrier

    Returns:
    If the optimal is found within tolerance
    x        -- Coordinates of the optimal value
    k        -- The number of total iterations required
                - Includes the iterations needed to find the first feasible point

    Errors:
    Raises a DimensionMismatchError if the dimensions of the matrices are not compatible
    Raises a NonConvergenceError if the optimum cannot be found within tolerance

    Example:
    # Set up and solve a linear programming problem (Q = 0)
    A = np.array([[1, 2, -1, 1],[2, -2, 3, 3],[1, -1, 2, -1]],dtype="float")
    b = np.array([[0, 9, 6]]).T
    c = np.array([[-3, 1, 3, -1]]).T
    Q = np.zeros((4,4))
    tol = 1e-5

    x, k = InteriorPointBarrier_EqualityOnly(Q, c, A, b, tol)
    """
    # Check if the dimensions of A and b are compatible
    compat, error = _DimensionsCompatible_EqualityOnly(Q, c, A, b)
    if not compat:
        raise DimensionMismatchError(error)

    # Check if tolerance is tuple or scalar
    if not isinstance(tol, tuple):
        tol = (tol, tol)

    # For convenience in defining the needed matrices
    m,n = A.shape

    # To track the total number of iterations for both phases
    totalk = 0

    # Phase I - find a solution in the feasible region
    x = np.ones((n,1))
    lamb = np.zeros((m,1))
    s = np.ones((n,1))


    if np.count_nonzero(Q) != 0:
        print("Running Phase 1")
        Q_p1 = np.eye(n)
        c_p1 = -1*np.ones((n,1))
        x,lamb,s,k = _Barrier_Worker_EqualityOnly(Q_p1, c_p1, A, b, x, lamb, s, tol[0], kmax, rho, mu0, mumin)
        totalk += k

    # Phase II
    Q_p2 = Q.copy()
    c_p2 = c.copy()

    x,lamb,s,k = _Barrier_Worker_EqualityOnly(Q_p2, c_p2, A, b, x, lamb, s, tol[1], kmax, rho, mu0, mumin)
    totalk += k

    return x,totalk

def _DimensionsCompatible_EqualityOnly(Q, c, A, b):
    """Check to make sure the dimensions of a quadratic programming problem are compatible"""
    if A.shape[0] != b.shape[0]: return False, f"Rows A ({A.shape[0]}) != Rows b ({b.shape[0]})"
    if Q.shape[0] != Q.shape[1]: return False, f"Q must be square - is currently {Q.shape}"
    if Q.shape[0] != A.shape[1]: return False, f"Cols A ({A.shape[1]}) != Rows Q ({Q.shape[0]})"
    if Q.shape[0] != c.shape[0]: return False, f"Rows c ({c.shape[0]}) != Rows Q ({Q.shape[0]})"
    if c.shape[1] != 1: return False, "c must be a column vector"
    if b.shape[1] != 1: return False, "b msut be a column vector"
    return True, "No error"

def _Barrier_Worker_EqualityOnly(Q, c, A, b, x, lamb, s, tol, kmax, rho, mu0, mumin):
    """
    Worker method for the InteriorPointBarrier_EqualityOnly function

    Runs Newton's method with a step size search to locate the optimal point which minimizes
    (1/2)x^T Q x + c^T x - mu * sum(ln(xi)) subject to Ax=b

    Same input params as the Driver function above
    """

    def Jacobian():
        """Jacobian of the function F(x,lamb,s) below"""
        return np.block([[A,              np.zeros((m,m+n))],
                         [-1*Q,           A.T,             np.eye(n)],
                         [np.diagflat(s), np.zeros((n,m)), np.diagflat(x)]])

    def F(Fx, Fs, Flamb):
        """Used in the Barrier method to calculate the overall system value"""
        m,n = A.shape
        F_row1 = np.matmul(A,Fx) - b
        F_row2 = np.matmul(-Q,Fx) + np.matmul(A.T,Flamb) + Fs - c
        F_row3 = np.array([[Fx[i,0]*Fs[i,0]] for i in range(n)]) - mu*np.ones((n,1))
        return np.vstack((F_row1, F_row2, F_row3))

    # For convenience
    m,n = A.shape
    mu = mu0

    k = 1

    # Cache frequently needed values
    r = -F(x,s,lamb)
    normr = LA.norm(r)**2

    while np.sqrt(normr) > tol and k < kmax and mu > mumin:
        # Calculate the Jacobian
        J = Jacobian()

        # Solve Jd = r using least squares method
        d = LA.lstsq(J,r,rcond=None)[0]

        # Split the d apart into the different component pieces
        dx = d[:n]
        dlamb = d[n:n+m]
        ds = d[n+m:]

        z = 0.9*LA.norm(np.matmul(r.T,J))*LA.norm(d)

        # Select the largest alpha_0 with 0 <= alpha_0 <=1 so that x + alpha_0*dx > 0 and s + alpha*ds > 0
        if all(v > 0 for v in dx) and all(v > 0 for v in ds):
            # Step is away from the boundary so we can take a full step
            alpha_bar = 1
        else:
            # Step is moving toward the boundary, we need to make sure we don't cross over it

            alpha_bar = None
            # search for min(-xk[i]/dxk[i]) among i s.t. dx[i] < 0
            for i in range(dx.shape[0]):
                if dx[i] < 0:
                    t = -x[i]/dx[i]
                    if alpha_bar == None or t < alpha_bar:
                        alpha_bar = t
            # search for min(-sk[i]/dsk[i]) among i s.t. ds[i] < 0
            for i in range(ds.shape[0]):
                if ds[i] < 0:
                    t = -s[i]/ds[i]
                    if alpha_bar == None or t < alpha_bar:
                        alpha_bar = t

        # alpha_bar is the distance to the boundary (or 1 if we are moving away from the boundary, 
        # want a little bit on the inside of the boundary
        alpha_0 = 0.99995*min(alpha_bar,1)

        # Now we need to find the "best" Newton step size (minimizes F along the direction of d)
        # Set L and R
        L = LA.norm(F(x + alpha_0*dx, s + alpha_0*ds, lamb + alpha_0*dlamb))**2
        R = normr - alpha_0*z

        # Find min L
        Lmin = L
        index = 0

        j = 0
        while L > R and j < 1000:
            j += 1

            # Calculate potential stepsize
            stepsize = 2**(-j)*alpha_0

            # Calculate L, R
            L = LA.norm(F(x + stepsize*dx, s + stepsize*ds, lamb + stepsize*dlamb))**2
            R = normr - stepsize*z
            if L < Lmin:
                Lmin = L
                index = j
        # Check if the above loop was infinite
        if j >= 1000:
            raise NonConvergenceError("Cannot determine the correct Newton step size")

        # Update the Solution
        stepsize = 2**(-index)*alpha_0
        x += stepsize*dx
        lamb += stepsize*dlamb
        s += stepsize*ds

        # Update counter and decrease mu
        k += 1
        mu = rho*mu

        # Update cache
        r = -F(x, s, lamb)
        normr = LA.norm(r)**2

    if k > kmax:
        raise NonConvergenceError("kmax exceeded, consider raising it")
    if mu < mumin:
        raise NonConvergenceError("mu became smaller than mumin before reaching convergence. Consider lowering mumin")

    return x,lamb,s,k

def Barrier_EqualityInequality(Q, c, A, b, C, d, tol, kmax=1000, rho=.9, mu0=1e2, mumin=1e-9):
    """
    Run Interior Point Barrier Method to solve the quadratic programming problem:
    min (1/2)x^T*Q*x + c^T*x subject to Ax >= b , x >= 0, and Cx = d

    That is, it solves
    min (1/2)x^T*Q*x + c^T*x - mu*sum(ln(x_i)) - mu(sum(ln(ri*x-b_i))) subject to Cx = d
    where r_i is the ith row of A using a decreasing mu value to keep the candidate solution
    contained in x >= 0

    Automatically finds a point in the feasible region to start

    Input Arguments:
    Q         -- The matrix of coefficients in the quadratic portion of the problem
    c         -- The vector describing the linear function to minimize
    A         -- Matrix of coefficients for linear constraints
    b         -- The Right-hand side vector for the linear constraints
    C         -- Matrix of coefficients for the equality constraints
    d         -- RHS vector of linear equality constraints
    tol       -- Error tolerance for stopping condition
                 - If a scalar, then used as tolerance for both phases
                 - If a tuple, tol[0] is tolerance for Phase I and
                   tol[1] is tolerance for Phase II
    kmax      -- Maximum steps allowed, used for stopping condition
    rho       -- Used for decreasing the strength of the barrier
                 - at each iteration mu becomes rho*mu
    mu0       -- Starting value of mu for the step size
    mumin     -- Minimum strength of the barrier

    Returns:
    If the optimal is found within tolerance
    x        -- Coordinates of the optimal value
    k        -- The number of total iterations required
                - Includes the iterations needed to find the first feasible point

    Errors:
    Raises a DimensionMismatchError if the dimensions of the matrices are not compatible
    Raises a NonConvergenceError if the optimum cannot be found within tolerance

    Example:
    # Solve the problem:
    # min 2x_1 + 3x_2 + 6x_3
    # subj. to x_1 -  x_2 +  x_3 = 2
    #         2x_1 + 2x_2 - 3x_3 = 0
    #          x_1 + 3x_2 + 2x_3 <= 3
    #               -2x_2 +  x_3 <= 1
    #              x_1, x_2, x_3 >= 0
    A = np.array([[-1, -3, -2], [0, 2, 1]])
    b = np.array([[-3, -1]]).T
    c = np.array([[2, 3, 6]]).T
    Q = np.zeros((3,3))
    C = np.array([[1, -1, 1],[2, 2, -3]])
    d = np.array([[2, 0]]).T
    tol = 1e-8
    kmax = 10000
    rho = .9
    mu0 = 1e4
    mumin = 1e-9

    x,k = InteriorPointBarrier_EqualityInequality(Q,c,A,b,C,d,tol,kmax,rho,mu0,mumin)
    print("Found Optimal : \n" + str(x))
    print("Num Iterations: " + str(k))
    true_answer = np.array([[1.2,0,0.8]]).T
    print("Norm of Error is: " + str(LA.norm(x - true_answer)))
    """

    # Check if the dimensions of A and b are compatible
    compat, error = _DimensionsCompatible_EqualityInequality(Q, c, A, b, C, d)
    if not compat:
        raise DimensionMismatchError(error)

    # Check if tolerance is tuple or scalar
    if not isinstance(tol, tuple):
        tol = (tol, tol)

    # For convenience in defining the needed matrices
    m,n = A.shape
    p,_ = C.shape

    # To track the total number of iterations for both phases
    totalk = 0

    x = np.ones((n,1))
    lamb = np.zeros((p,1))
    s = np.ones((n,1))
    t = np.ones((m,1))
    theta = np.ones((m,1))

    # Phase I - find a solution in the feasible region - if required
    if np.count_nonzero(Q) != 0:
        print("Running Phase 1")
        Q_p1 = np.eye(n)
        c_p1 = -1*np.ones((n,1))
        x,lamb,s,t,theta,k = _Barrier_Worker_EqualityInequality(Q_p1, c_p1, A, b, C, d, x, lamb, s, t, theta, tol[0], kmax, rho, mu0, mumin)
        totalk += k

    # Phase II
    Q_p2 = Q.copy()
    c_p2 = c.copy()

    x,lamb,s,t,theta,k = _Barrier_Worker_EqualityInequality(Q_p2, c_p2, A, b, C, d, x, lamb, s, t, theta, tol[1], kmax, rho, mu0, mumin)
    totalk += k

    return x,k

def _DimensionsCompatible_EqualityInequality(Q, c, A, b, C, d):
    """Check to make sure the dimensions of a quadratic programming problem are compatible"""
    if A.shape[0] != b.shape[0]: return False, f"Rows A ({A.shape[0]}) != Rows b ({b.shape[0]})"
    if Q.shape[0] != Q.shape[1]: return False, f"Q must be square - is currently {Q.shape}"
    if Q.shape[0] != A.shape[1]: return False, f"Cols A ({A.shape[1]}) != Rows Q ({Q.shape[0]})"
    if Q.shape[0] != c.shape[0]: return False, f"Rows c ({c.shape[0]}) != Rows Q ({Q.shape[0]})"
    if C.shape[0] != d.shape[0]: return False, f"Rows C ({C.shape[0]}) != Rows d ({d.shape[0]})"
    if b.shape[1] != 1: return False, "b must be a column vector"
    if d.shape[1] != 1: return False, "d must be a column vector"
    if c.shape[1] != 1: return False, "c must be a column vector"
    return True, "No error"

def _Barrier_Worker_EqualityInequality(Q, c, A, b, C, d, x, lamb, s, t, theta, tol, kmax, rho, mu0, mumin):
    """
    Worker method for the InteriorPointBarrier_EqualityInequality function

    Runs Newton's method with a step size search to locate the optimal point which minimizes
    (1/2)x^T Q x + c^T x - mu * sum(ln(xi)) - mu * sum(ln(r_i*x - b_i)) subject to Cx=D

    Same input params as the Driver function above
    """

    def Jacobian():
        """Jacobian of the function F(x,lamb,s) below"""
        return np.block([[C,  np.zeros((p,p+n+2*m))],
                         [-1*Q, C.T, np.eye(n), A.T, np.zeros((n,m))],
                         [A, np.zeros((m,p+n+m)),-1*np.eye(m)],
                         [np.diagflat(s), np.zeros((n,p)), np.diagflat(x), np.zeros((n,2*m))],
                         [np.zeros((m,2*n+p)), np.diagflat(theta), np.diagflat(t)]])

    def F(Fx, Flamb, Fs, Ft, Ftheta):
        """Used in the Barrier method to calculate the overall system value"""
        m,n = A.shape
        p,_ = C.shape
        F_row1 = np.matmul(C,Fx) - d
        F_row2 = np.matmul(-Q,Fx) + np.matmul(C.T,Flamb) + Fs + np.matmul(A.T,Ft) - c
        F_row3 = np.matmul(A,Fx) - b - theta
        F_row4 = np.array([[Fx[i,0]*Fs[i,0]] for i in range(n)]) - mu*np.ones((n,1))
        F_row5 = np.array([[Ft[i,0]*Ftheta[i,0]] for i in range(m)]) - mu*np.ones((m,1))
        return np.vstack((F_row1, F_row2, F_row3, F_row4, F_row5))

    # For convenience
    m,n = A.shape
    p,_ = C.shape
    mu = mu0

    k = 1

    # Cache frequently needed values
    r = -F(x,lamb,s,t,theta)
    normr = LA.norm(r)**2

    while np.sqrt(normr) > tol and k < kmax and mu > mumin:
        # Calculate the Jacobian
        J = Jacobian()

        # Solve Jd = r using least squares method
        dir = LA.lstsq(J,r,rcond=None)[0]

        # Split the d apart into the different component pieces
        dx = dir[:n]
        dlamb = dir[n:n+p]
        ds = dir[n+p:2*n+p]
        dt = dir[2*n+p:2*n+p+m]
        dtheta = dir[2*n+p+m:]

        z = 0.9*LA.norm(np.matmul(r.T,J))*LA.norm(dir)

        # Select the largest alpha_0 with 0 <= alpha_0 <=1 so that x + alpha_0*dx > 0 and s + alpha*ds > 0
        if all(v >= 0 for v in dx) and all(v >= 0 for v in ds) and all(v >= 0 for v in dt) and all(v >= 0 for v in dtheta):
            # Step is away from the boundary so we can take a full step
            alpha_bar = 1
        else:
            # Step is moving toward the boundary, we need to make sure we don't cross over it
            alpha_bar = None
            # search for min(-xk[i]/dxk[i]) among i s.t. dx[i] < 0
            for i in range(dx.shape[0]):
                if dx[i] < 0:
                    val = -x[i]/dx[i]
                    if alpha_bar == None or val < alpha_bar:
                        alpha_bar = val
            # search for min(-sk[i]/dsk[i]) among i s.t. ds[i] < 0
            for i in range(ds.shape[0]):
                if ds[i] < 0:
                    val = -s[i]/ds[i]
                    if alpha_bar == None or val < alpha_bar:
                        alpha_bar = val
            # # search for min(-tk[i]/dtk[i]) among i s.t. dt[i] < 0
            for i in range(dt.shape[0]):
                if dt[i] < 0:
                    val = -t[i]/dt[i]
                    if alpha_bar == None or val < alpha_bar:
                        alpha_bar = val
            # # search for min(-thetak[i]/dthetak[i]) among i s.t. dtheta[i] < 0
            for i in range(dtheta.shape[0]):
                if dtheta[i] < 0:
                    val = -theta[i]/dtheta[i]
                    if alpha_bar == None or val < alpha_bar:
                        alpha_bar = val

        # alpha_bar is the distance to the boundary (or 1 if we are moving away from the boundary, 
        # want a little bit on the inside of the boundary
        alpha_0 = 0.99995*min(alpha_bar,1)
        # print(alpha_0)

        # Now we need to find the "best" Newton step size (minimizes F along the direction of d)
        # Set L and R
        L = LA.norm(F(x + alpha_0*dx, lamb + alpha_0*dlamb, s + alpha_0*ds, t + alpha_0*dt, theta + alpha_0*dtheta))**2
        R = normr - alpha_0*z

        # Find min L
        Lmin = L
        index = 0

        j = 0
        while L > R and j < 1000:
            j += 1

            # Calculate potential stepsize
            stepsize = 2**(-j)*alpha_0

            # Calculate L, R
            L = LA.norm(F(x + stepsize*dx, lamb + stepsize*dlamb, s + stepsize*ds, t + stepsize*dt, theta + stepsize*dtheta))**2
            R = normr - stepsize*z
            if L < Lmin:
                Lmin = L
                index = j
        # Check if the above loop was infinite
        if j >= 1000:
            raise NonConvergenceError("Cannot determine the correct Newton step size")

        # Update the Solution
        stepsize = 2**(-index)*alpha_0
        x += stepsize*dx
        lamb += stepsize*dlamb
        s += stepsize*ds
        t += stepsize*dt
        theta += stepsize*dtheta

        # Update counter and decrease mu
        k += 1
        mu = rho*mu

        # Update cache
        r = -F(x, lamb, s, t, theta)
        normr = LA.norm(r)**2

    if k > kmax:
        raise NonConvergenceError("kmax exceeded, consider raising it")
    if mu < mumin:
        raise NonConvergenceError(f"mu became smaller than mumin before reaching convergence. Consider lowering mumin.\n x = {x}")

    return x,lamb,s,t,theta,k

def Predictor_Corrector(Q, c, A, b, tol, kmax=1000, rho=.95, mu0=1e1, mumin=1e-9):
    """
    Run Interior Point Meherotra Predictor Corrector Method to solve the quadratic programming problem:
    min (1/2)x^T*Q*x + c^T*x subject to Ax = b and x >= 0,

    That is, it solves
    min (1/2)x^T*Q*x + c^T*x - mu*sum(ln(x_i)) subject to Ax = b
    using a two phase approach:
    1) Find feasible initial condition with Newton Inexact Line Search
    2) Predictor Corrector Method for determining actual optimal

    Input Arguments:
    Q         -- The matrix of coefficients in the quadratic portion of the problem
    c         -- The vector describing the linear function to minimize
    A         -- Matrix of coefficients for linear constraints
    b         -- The Right-hand side vector for the linear constraints
    tol       -- Error tolerance for stopping conditions
                 - If a scalar, then used as tolerance for both phases
                 - If a tuple, tol[0] is tolerance for Phase I and
                   tol[1] is tolerance for Phase II
    kmax      -- Maximum steps allowed, used for stopping condition
                 - If a scalar, then used as kmax for both phases
                 - If a tuple, kmax[0] is kmax for Phase I and
                   kmax[1] is kmax for Phase II
    rho       -- Used for decreasing the strength of the barrier
                 - at each iteration mu becomes rho*mu
                 - Only used in Phase 1
    mu0       -- Starting value of mu for the step size
                 - Only used in Phase 1
    mumin     -- Minimum strength of the barrier

    Returns:
    If the optimal is found within tolerance
    x        -- Coordinates of the optimal value
    k        -- Three element array:
                [Total iters, # iters Phase I, # iters Phase II]

    Errors:
    Raises a DimensionMismatchError if the dimensions of the matrices are not compatible
    Raises a NonConvergenceError if the optimum cannot be found within tolerance

    Example:
    """
    # Check if the dimensions of A and b are compatible
    compat, error = _DimensionsCompatible_EqualityOnly(Q, c, A, b)
    if not compat:
        raise DimensionMismatchError(error)

    # Check if tolerance is tuple or scalar
    if not isinstance(tol, tuple):
        tol = (tol, tol)
    if not isinstance(kmax, tuple):
        kmax = (kmax, kmax)

    # For convenience in defining the needed matrices
    m,n = A.shape

    # To track the total number of iterations for both phases
    iters = [0,0,0]

    x = np.ones((n,1))
    lamb = np.zeros((m,1))
    s = np.ones((n,1))

    # Phase I - find a solution in the feasible region
    # - Can use the Newton's Inexact Line Search for this
    Q_p1 = np.eye(n)
    c_p1 = -1*np.ones((n,1))
    x,lamb,s,iters[1] = _Barrier_Worker_EqualityOnly(Q, c, A, b, x, lamb, s, tol[0], kmax[0], rho, mu0, mumin)

<<<<<<< HEAD
    # The above Phase one doesn't take Q or c into account, in particular with regards to lamb and s
    # Here so improve the point from Phase I for s and lamb
    Qxc = np.matmul(Q,x) + c
    s0 = np.maximum(Qxc,0) + 1e-4*np.ones(c.shape)
    lamb0 = myLA.lowRank_MinNormLS(A.T,-np.minimum(Qxc,0) - 1e-4*np.ones(c.shape))
=======
    # Better Projection for s and lamb
    Qxc = np.matmul(Q,x) + c
    s = np.maximum(0,Qxc) + 1e-4*np.ones(c.shape)
    lamb = LA.lstsq(A.T, np.minimum(0,Qxc) - 1e-4*np.ones(c.shape), rcond=None)[0]
>>>>>>> 26b8f1d7

    # Phase II
    Q_p2 = Q.copy()
    c_p2 = c.copy()

<<<<<<< HEAD
    x,lamb,s,iters[2] = _PD_Worker(Q_p2, c_p2, A, b, x, lamb0, s0, tol[1], kmax, mumin)
=======
    x,lamb,s,iters[2] = _PD_Worker(Q_p2, c_p2, A, b, x, lamb, s, tol[1], kmax[1], mumin)
>>>>>>> 26b8f1d7

    iters[0] = iters[1] + iters[2]
    return x,iters

def _PD_Worker(Q, c, A, b, x, lamb, s, tol, kmax, mumin):
    """
    Worker method for the Predictor_Corrector function

    Runs Predictor Corrector method for stepping to find the minimum of
    (1/2)x^T Q x + c^T x - mu * sum(ln(xi)) subject to Ax=b

    Same input params as the Driver function above
    """

    def Jacobian():
        """Jacobian of the function F(x,lamb,s) below"""
        return np.block([[A,              np.zeros((m,m+n))],
                         [-1*Q,           A.T,             np.eye(n)],
                         [np.diagflat(s), np.zeros((n,m)), np.diagflat(x)]])

    def F(Fx, Fs, Flamb):
        """Used in the Barrier method to calculate the overall system value"""
        m,n = A.shape
        F_row1 = np.matmul(A,Fx) - b
        F_row2 = np.matmul(-Q,Fx) + np.matmul(A.T,Flamb) + Fs - c
        # F_row3 = np.array([[Fx[i,0]*Fs[i,0]] for i in range(n)]) - sigma*mu*np.ones((n,1))
        F_row3 = np.array([[Fx[i,0]*Fs[i,0]] for i in range(n)])
        return np.vstack((F_row1, F_row2, F_row3))

    # For convenience
    m,n = A.shape

    k = 1

    # Cache frequently needed values
    r = -F(x,s,lamb)
    mu = np.matmul(s.T, x)/n
    rx = r[:n]
    rlamb = r[n:n+m]

    while _PredCorr_CalcTolerance(rx, rlamb, mu, b, c, x, Q) > tol and k < kmax and mu >= mumin:
        # Calculate the Jacobian
        J = Jacobian()

        # Solve Jd = r using least squares method
        d_pred = LA.lstsq(J,r,rcond=None)[0]

        # Split the d_pred apart into the different component pieces
        dx_pred = d_pred[:n]
        dlamb_pred = d_pred[n:n+m]
        ds_pred = d_pred[n+m:]

        # Find the alpha_preds
        alpha_pred_primal = _PredCorr_AlphaBinarySearch(x, dx_pred)
        alpha_pred_dual = _PredCorr_AlphaBinarySearch(s, ds_pred)

        # Now find mupred and sigma
        mu_pred = np.matmul((x + alpha_pred_primal*dx_pred).T, s + alpha_pred_dual*ds_pred)/n
        sigma = (mu_pred/mu)**3

        # Solve for dcorr
        # Need RHS first
        rhs_row1 = np.zeros((m+n,1))
        rhs_row2 = sigma*mu*np.ones((n,1)) - np.array([[dx_pred[i,0]*ds_pred[i,0]] for i in range(n)])
        rhs = np.vstack((rhs_row1,rhs_row2))
        # Now solve for d_corr
        d_corr = LA.lstsq(J,rhs,rcond=None)[0]

        # Create the full d vector
        d = d_pred + d_corr

        # Split the d vector apart into the different component pieces
        dx = d[:n]
        dlamb = d[n:n+m]
        ds = d[n+m:]

        # Find the alphas
        # Find the alpha_preds
        alpha_primal = _PredCorr_AlphaBinarySearch(x, dx)
        alpha_dual = _PredCorr_AlphaBinarySearch(s, ds)

        # Update the Solution
        x += alpha_primal*dx
        lamb += alpha_dual*dlamb
        s += alpha_dual*ds

        # Update counter and mu
        k += 1
        mu = np.matmul(x.T, s)/n

        # Update cache
        r = -F(x, s, lamb)
        rx = r[:n]
        rlamb = r[n:n+m]

    if k > kmax and _PredCorr_CalcTolerance(rx, rlamb, mu, b, c, x, Q) > tol:
        raise NonConvergenceError("kmax exceeded, consider raising it")
    if mu < mumin and _PredCorr_CalcTolerance(rx, rlamb, mu, b, c, x, Q) > tol:
        raise NonConvergenceError("mu became smaller than mumin before reaching convergence. Consider lowering mumin")

    return x,lamb,s,k

def _PredCorr_CalcTolerance(rx, rlamb, mu, b, c, x, Q):
    check1 = LA.norm(rx)/(1 + LA.norm(b))
    check2 = LA.norm(rlamb)/(1 + LA.norm(c))
    check3 = mu/(1 + 0.5*np.matmul(x.T, np.matmul(Q,x)) + np.matmul(c.T, x))
    return max(check1, check2, check3[0,0])

def _PredCorr_AlphaBinarySearch(x, dx,tol=1e-2):
    """Perform a line search to find maximum alpha s.t. x + alpha*dx >= 0"""
    # If we can take a full step without crossing the boundary, then we just return alpha = 1
    if all(x[i,0] + dx[i,0] >= 0 for i in range(x.shape[0])):
        return 1.0

    # If we can't take a full step, then we use a binary search
    L = 1e-5
    R = 1.0
    while R-L > tol:
        M = 0.5*(R + L)
        if all(x[i,0] + M*dx[i,0] >= 0 for i in range(x.shape[0])):
            L = M
        else:
            R = M

    # L is confirmed to be s.t. x + L*dx >= 0
    return L

if __name__ == "__main__":
    # To solve the following problem:
    # min -10x_1 - 9x_2
    # subj. to 7x_1 + 10x_2 <= 6300
    #          3x_1 +  5x_2 <= 3600
    #          3x_1 +  2x_2 <= 2124
    #          2x_1 +  5x_2 <= 2700

    # A = np.array([[-7, -10, -1, 0, 0, 0],[-3, -5, 0, -1, 0, 0],[-3, -2, 0, 0, -1, 0],[-2, -5, 0, 0, 0, -1]])
    # b = np.array([[-6300, -3600, -2124, -2700]]).T
    # c = np.array([[-10, -9, 0, 0, 0, 0]]).T
    # Q = np.zeros((6,6))
    # tol = 1e-5
    # kmax = 10000
    # rho = .9
    # mu0 = 1e4
    # mumin = 1e-8

    # x,k = InteriorPointBarrier_EqualityOnly(Q, c, A, b, tol, kmax, rho, mu0, mumin)
    # print("Found optimal : \n" + str(x[0:2]))
    # print("Num Iterations: " + str(k))

    # Solve the problem:
    # min 2x_1 + 3x_2 + 6x_3
    # subj. to x_1 -  x_2 +  x_3  = 2
    #         2x_1 + 2x_2 - 3x_3  = 0
    #          x_1 + 3x_2 + 2x_3 <= 3
    #               -2x_2 +  x_3 <= 1
    #              x_1, x_2, x_3 >= 0
    # A = np.array([[-1, -3, -2], [0, 2, -1]])
    # b = np.array([[-3, -1]]).T
    # c = np.array([[2, 3, 6]]).T
    # Q = np.zeros((3,3))
    # C = np.array([[1, -1, 1],[2, 2, -3]])
    # d = np.array([[2, 0]]).T
    # tol = 1e-8
    # kmax = 10000
    # rho = .9
    # mu0 = 1e4
    # mumin = 1e-9

    # x,k = InteriorPointBarrier_EqualityInequality(Q,c,A,b,C,d,tol,kmax,rho,mu0,mumin)
    # print("Found Optimal : \n" + str(x))
    # print("Num Iterations: " + str(k))
    # true_answer = np.array([[1.208,0.042,0.833]]).T
    # print("Norm of Error is: " + str(LA.norm(x - true_answer)))
    # print("Cost of found solution:" + str(np.matmul(c.T,x)))
    # print("Cost of 'true' solution: " + str(np.matmul(c.T,true_answer)))

    # Solve the following problem using the predictor-corrector method:
    # min -3x_1 + x_2 + 3x_3 - x_4
    # subj. to  x_1 + 2x_2 -  x_3 +  x_4 = 0
    #          2x_1 - 2x_2 + 3x_3 + 3x_4 = 9
    #           x_1 -  x_2 + 2x_3 -  x_4 = 6
    #           x_1, x_2, x_3, x_4 >= 0
    # A = np.array([[1,  2, -1,  1],
    #               [2, -2,  3,  3],
    #               [1, -1,  2, -1]])
    # b = np.array([[0, 9, 6]]).T
    # Q = np.zeros((4,4))
    # c = np.array([[-3, 1, 3, -1]]).T
    # tol = (1e0,1e-9)

    # x,k = Predictor_Corrector(Q, c, A, b, tol, mumin=1e-12)
    # print("Found Optimal : \n" + str(x))
    # print("Num Iterations: " + str(k))
    # true_answer = np.array([[1, 1, 3, 0]]).T
    # print("Norm of Error is: " + str(LA.norm(x - true_answer)))
    # print("Cost of found solution:" + str(np.matmul(c.T,x)))
    # print("Cost of 'true' solution: " + str(np.matmul(c.T,true_answer)))

    # Solve the following problem using the predictor-corrector method:
    # min x_1 + 6x_2 - 7x_3 + x_4 + 5x_5
    # subj. to 5x_1 - 4x_2 + 13x_3 - 2x_4 + x_5 = 20
    #           x_1 -  x_2 +  5x_3 -  x_4 + x_5 = 8
    #           x_1, x_2, x_3, x_4, x_5 >= 0
    A = np.array([[5, -4, 13, -2, 1],
                  [1, -1,  5, -1, 1]])
    b = np.array([[20, 8]]).T
    Q = np.zeros((5,5))
    c = np.array([[1, 6, -7, 1, 5]]).T
    tol = (1e-3,1e-14)
    kmax= (100,1000)

    x,k = Predictor_Corrector(Q, c, A, b, tol, mumin=1e-14, kmax=kmax)
    print("Found Optimal : \n" + str(x))
    print("Num Iterations: " + str(k))
    true_answer = np.array([[0, 0.5714, 1.7143, 0, 0]]).T
    print("Norm of Error is: " + str(LA.norm(x - true_answer)))
    print("Cost of found solution: " + str(np.matmul(c.T,x)[0,0]))
    print("Cost of 'true' solution: " + str(np.matmul(c.T,true_answer)[0,0]))<|MERGE_RESOLUTION|>--- conflicted
+++ resolved
@@ -560,28 +560,17 @@
     c_p1 = -1*np.ones((n,1))
     x,lamb,s,iters[1] = _Barrier_Worker_EqualityOnly(Q, c, A, b, x, lamb, s, tol[0], kmax[0], rho, mu0, mumin)
 
-<<<<<<< HEAD
     # The above Phase one doesn't take Q or c into account, in particular with regards to lamb and s
     # Here so improve the point from Phase I for s and lamb
     Qxc = np.matmul(Q,x) + c
-    s0 = np.maximum(Qxc,0) + 1e-4*np.ones(c.shape)
-    lamb0 = myLA.lowRank_MinNormLS(A.T,-np.minimum(Qxc,0) - 1e-4*np.ones(c.shape))
-=======
-    # Better Projection for s and lamb
-    Qxc = np.matmul(Q,x) + c
-    s = np.maximum(0,Qxc) + 1e-4*np.ones(c.shape)
-    lamb = LA.lstsq(A.T, np.minimum(0,Qxc) - 1e-4*np.ones(c.shape), rcond=None)[0]
->>>>>>> 26b8f1d7
+    s = np.maximum(Qxc,0) + 1e-4*np.ones(c.shape)
+    lamb = myLA.lowRank_MinNormLS(A.T,-np.minimum(Qxc,0) - 1e-4*np.ones(c.shape))
 
     # Phase II
     Q_p2 = Q.copy()
     c_p2 = c.copy()
 
-<<<<<<< HEAD
-    x,lamb,s,iters[2] = _PD_Worker(Q_p2, c_p2, A, b, x, lamb0, s0, tol[1], kmax, mumin)
-=======
     x,lamb,s,iters[2] = _PD_Worker(Q_p2, c_p2, A, b, x, lamb, s, tol[1], kmax[1], mumin)
->>>>>>> 26b8f1d7
 
     iters[0] = iters[1] + iters[2]
     return x,iters
